#!/usr/bin/env python3
'''
Run the minimizer graph stage of ntSynt
'''
import argparse
from ntsynt_synteny import NtSyntSynteny

<<<<<<< HEAD
NTSYNT_VERSION = 'ntSynt v1.0.1'
=======
NTSYNT_VERSION = 'ntSynt v1.0.2'
>>>>>>> 5817d480

def parse_arguments():
    "Parse arguments from argparse"
    parser = argparse.ArgumentParser(description="Run the dynamic minimizer graph stage of ntSynt")
    parser.add_argument("FILES", nargs="+", help="Minimizer TSV files of input assemblies")
    parser.add_argument("--fastas", nargs="+", help="Assembly fasta files", required=True, type=str)
    parser.add_argument("-n", help="Minimum edge weight [Number of input assemblies]", default=0, type=int)
    parser.add_argument("-p", help="Output prefix [out]",
                                default="out", type=str, required=False)
    parser.add_argument("-k", help="k-mer size used for minimizer step", required=True, type=int)
    parser.add_argument("-w", help="Window size used for minimizers", required=True, type=int)
    parser.add_argument("-z", help="Minimum synteny block size (bp) [500]", type=int, default=500)
    parser.add_argument("--filter", help="Type of repeat filtering", choices=["Filter", "Indexlr"], type=str)
    parser.add_argument("--common", help="Input common BF for minimizer selection", type=str)
    parser.add_argument("--repeat", help="Repeat BF (must be included if --filter is specified)", type=str)
    parser.add_argument("--btllib_t", help="Number of threads for btllib wrapper functions "\
                                "(computing minimizers, reading fasta file) [4]", type=int, default=4)
    parser.add_argument("--w-rounds", help="decreasing list of 'w' values to use for refining ends",
                                default=[100, 10], nargs="+", type=int)
    parser.add_argument("--bp", help="Maximum tolerated indel size [500]",
                                default=500, type=int)
    parser.add_argument("--collinear-merge", help="Maximum distance between collinear blocks for merging"\
                                "(length in bp or string in the form '<num>w' to indicate multiples of w) [1w]",
                                default="1w", type=str, required=False)
    parser.add_argument("--simplify-graph", help="Run minimizer graph simplification",
                                action="store_true")
    parser.add_argument('-m', help="Require at least m %% of minimizer positions to be "\
                                "increasing/decreasing to assign contig orientation [90]\n ",
                                default=90, type=int)
    parser.add_argument("--dev", action="store_true", help="Developer mode - retain intermediate files"\
                                                            "and more verbose logging")
    parser.add_argument("--interarrivals", action="store_true",
                                help="Output interarrival distances in initial graph")
    parser.add_argument("-v", "--version", action='version', version=NTSYNT_VERSION)

    return parser.parse_args()

def main():
    "Run ntSynt"
    print(f"Running {NTSYNT_VERSION}", flush=True)
    args = parse_arguments()
    NtSyntSynteny(args).main_synteny()

if __name__ == "__main__":
    main()<|MERGE_RESOLUTION|>--- conflicted
+++ resolved
@@ -5,11 +5,7 @@
 import argparse
 from ntsynt_synteny import NtSyntSynteny
 
-<<<<<<< HEAD
-NTSYNT_VERSION = 'ntSynt v1.0.1'
-=======
 NTSYNT_VERSION = 'ntSynt v1.0.2'
->>>>>>> 5817d480
 
 def parse_arguments():
     "Parse arguments from argparse"
