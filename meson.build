--- conflicted
+++ resolved
@@ -1,9 +1,5 @@
 project('ntSynt', 'cpp',
-<<<<<<< HEAD
-        version : '1.0.1',
-=======
         version : '1.0.2',
->>>>>>> 5817d480
         license : 'GPL-3',
         default_options : [ 'cpp_std=c++17', 'warning_level=3', 'werror=true' ])
 
